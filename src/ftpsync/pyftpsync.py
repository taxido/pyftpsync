# -*- coding: iso-8859-1 -*-
"""
SCIO-Portal collector tool.
(c) Martin Wendt 2012

Usage examples:
  > pyftpsync.py --help
  > pyftpsync.py upload ftp://example.com/myfolder
"""
from ftpsync.targets import make_target, UploadSynchronizer, BaseSynchronizer
from pprint import pprint
#def disable_stdout_buffering():
#    """http://stackoverflow.com/questions/107705/python-output-buffering"""
#    # Appending to gc.garbage is a way to stop an object from being
#    # destroyed.  If the old sys.stdout is ever collected, it will
#    # close() stdout, which is not good.
#    gc.garbage.append(sys.stdout)
#    sys.stdout = os.fdopen(sys.stdout.fileno(), 'w', 0)
#disable_stdout_buffering()


try:
    import argparse
except ImportError:
    print("argparse missing (requires 2.7+, 3.2+ or easy_install)")
    raise


from ftpsync._version import __version__


def namespace_to_dict(o):
    """Convert an argparse namespace object to a dictionary."""
    d = {}
    for k, v in o.__dict__.iteritems():
        if not callable(v):
            d[k] = v
    return d


#===============================================================================
# backup_command
#===============================================================================

def upload_command(parser, args):
    #TODO: expand '~'
    ftp_debug = 0
    if args.verbose >= 3:
        ftp_debug = 1 
    local = make_target(args.local, debug=ftp_debug)
    remote = make_target(args.remote, debug=ftp_debug)
<<<<<<< HEAD
#    opts = {"force": args.force, "delete": args.delete, "debug_level": args.verbose}
    opts = namespace_to_dict(args)
=======
    opts = {"force": args.force, "delete": args.delete, "debug_level": args.verbose}
#    print(args)
>>>>>>> 0f8bb382
    if args.dry_run:
        s = BaseSynchronizer(local, remote, opts)
    else:
        s = UploadSynchronizer(local, remote, opts)
    s.run()
    stats = s.get_stats()
    pprint(stats)
    

#===============================================================================
# info_command
#===============================================================================

def info_command(parser, args):
    """Dump plugin info."""


#===============================================================================
# run
#===============================================================================
def run():
    parser = argparse.ArgumentParser(
        description="Synchronize folders over FTP.",
        epilog="See also http://pyftpsync.googlecode.com/"
        )
    parser.add_argument("--verbose", "-v", action="count", default=1)
    parser.add_argument("--version", action="version", version="%s" % (__version__))
    
    subparsers = parser.add_subparsers(help="sub-command help")
    
    # create the parser for the "upload" command
    upload_parser = subparsers.add_parser("upload", 
                                           help="copy new and modified files to remote folder")
    upload_parser.add_argument("remote", 
                             metavar="REMOTE",
#                             required=True,
#                             default=".",
                             help="path to remote folder")
    upload_parser.add_argument("--local", 
                             metavar="LOCAL",
#                             required=True,
                             default=".",
                             help="path to local folder (default: %(default)s)")      
    upload_parser.add_argument("--force", 
                             action="store_true",
                             help="overwrite different remote files, even if the target is newer")
    upload_parser.add_argument("--delete", 
                             action="store_true",
                             help="remove remote files if they don't exist locally")
#    upload_parser.add_argument("--dry-run", 
#                             action="store_true",
#                             help="just simulate and log results; don't change anything")
    upload_parser.add_argument("-x", "--execute", 
                               action="store_false", dest="dry_run", default=True,
                               help="turn off the dry-run mode (which is ON by default), "
                               "that would just print status messages but does "
                               "not change anything")
    upload_parser.set_defaults(func=upload_command)
    

    # create the parser for the "download" command
    download_parser = subparsers.add_parser("download", 
                                           help="copy new and modified files to local folder")
    download_parser.add_argument("remote", 
                             metavar="REMOTE",
#                             required=True,
#                             default=".",
                             help="path to remote folder")
    download_parser.add_argument("--local", 
                             metavar="LOCAL",
#                             required=True,
                             default=".",
                             help="path to local folder (default: %(default)s)")      
    download_parser.add_argument("--force", 
                             action="store_true",
                             help="overwrite different local files, even if the source is older")
    download_parser.add_argument("--delete", 
                             action="store_true",
                             help="remove local files if they don't exist remotely")
    download_parser.add_argument("--dry-run", 
                             action="store_true",
                             help="just simulate and log results; don't change anything")
    download_parser.set_defaults(func=upload_command)
    
#    # create the parser for the "dump" command
#    dump_parser = subparsers.add_parser("dump", help="print or export snapshot data")
#    dump_parser.add_argument("--names", 
#                             default="*",
#                             help="table name(s) (separate multiple entries with comma, default: %(default)s)")
##    dump_parser.add_argument("--filter", 
##                             default="*",
##                             help="only print lines that contain this string (case insensitive)")
##    dump_parser.add_argument("--format", 
##                             help="CSV, ...")
#    dump_parser.set_defaults(func=dump_command)
#    
#    # create the parser for the "backup" command
#    backup_parser = subparsers.add_parser("backup", help="backup and optionally purge snapshot data")
#    backup_parser.add_argument("--names", 
#                               default="*",
#                               help="table name(s) (separate multiple entries with comma, default: %(default)s)")
#    backup_parser.add_argument("--format", 
#                               default="csv",
#                               help="table name(s) (separate multiple entries with comma, default: %(default)s)")
#    backup_parser.add_argument("--date-from", 
#                               help="oldest entry (yyy-mm-dd)")
#    backup_parser.add_argument("--date-to", 
#                               help="newest entry (yyy-mm-dd)")
#    backup_parser.set_defaults(func=backup_command)
#    
#    # create the parser for the "migrate" command
##    migrate_parser = subparsers.add_parser("migrate", help="migrate previous versions to current")
##    migrate_parser.add_argument("--feature", 
##                             help="what to migrate")      
##    migrate_parser.add_argument("--execute", 
##                             action="store_true",
##                             help="pass this argument to actually write changes (otherwise DRY_RUN is enabled)")      
##    migrate_parser.set_defaults(func=migrate_command)
    
    args = parser.parse_args()
    args.func(parser, args)


if __name__ == "__main__":
    run()
<|MERGE_RESOLUTION|>--- conflicted
+++ resolved
@@ -1,183 +1,183 @@
-# -*- coding: iso-8859-1 -*-
-"""
-SCIO-Portal collector tool.
-(c) Martin Wendt 2012
-
-Usage examples:
-  > pyftpsync.py --help
-  > pyftpsync.py upload ftp://example.com/myfolder
-"""
-from ftpsync.targets import make_target, UploadSynchronizer, BaseSynchronizer
-from pprint import pprint
-#def disable_stdout_buffering():
-#    """http://stackoverflow.com/questions/107705/python-output-buffering"""
-#    # Appending to gc.garbage is a way to stop an object from being
-#    # destroyed.  If the old sys.stdout is ever collected, it will
-#    # close() stdout, which is not good.
-#    gc.garbage.append(sys.stdout)
-#    sys.stdout = os.fdopen(sys.stdout.fileno(), 'w', 0)
-#disable_stdout_buffering()
-
-
-try:
-    import argparse
-except ImportError:
-    print("argparse missing (requires 2.7+, 3.2+ or easy_install)")
-    raise
-
-
-from ftpsync._version import __version__
-
-
-def namespace_to_dict(o):
-    """Convert an argparse namespace object to a dictionary."""
-    d = {}
-    for k, v in o.__dict__.iteritems():
-        if not callable(v):
-            d[k] = v
-    return d
-
-
-#===============================================================================
-# backup_command
-#===============================================================================
-
-def upload_command(parser, args):
-    #TODO: expand '~'
-    ftp_debug = 0
-    if args.verbose >= 3:
-        ftp_debug = 1 
-    local = make_target(args.local, debug=ftp_debug)
-    remote = make_target(args.remote, debug=ftp_debug)
-<<<<<<< HEAD
-#    opts = {"force": args.force, "delete": args.delete, "debug_level": args.verbose}
-    opts = namespace_to_dict(args)
-=======
-    opts = {"force": args.force, "delete": args.delete, "debug_level": args.verbose}
-#    print(args)
->>>>>>> 0f8bb382
-    if args.dry_run:
-        s = BaseSynchronizer(local, remote, opts)
-    else:
-        s = UploadSynchronizer(local, remote, opts)
-    s.run()
-    stats = s.get_stats()
-    pprint(stats)
-    
-
-#===============================================================================
-# info_command
-#===============================================================================
-
-def info_command(parser, args):
-    """Dump plugin info."""
-
-
-#===============================================================================
-# run
-#===============================================================================
-def run():
-    parser = argparse.ArgumentParser(
-        description="Synchronize folders over FTP.",
-        epilog="See also http://pyftpsync.googlecode.com/"
-        )
-    parser.add_argument("--verbose", "-v", action="count", default=1)
-    parser.add_argument("--version", action="version", version="%s" % (__version__))
-    
-    subparsers = parser.add_subparsers(help="sub-command help")
-    
-    # create the parser for the "upload" command
-    upload_parser = subparsers.add_parser("upload", 
-                                           help="copy new and modified files to remote folder")
-    upload_parser.add_argument("remote", 
-                             metavar="REMOTE",
-#                             required=True,
-#                             default=".",
-                             help="path to remote folder")
-    upload_parser.add_argument("--local", 
-                             metavar="LOCAL",
-#                             required=True,
-                             default=".",
-                             help="path to local folder (default: %(default)s)")      
-    upload_parser.add_argument("--force", 
-                             action="store_true",
-                             help="overwrite different remote files, even if the target is newer")
-    upload_parser.add_argument("--delete", 
-                             action="store_true",
-                             help="remove remote files if they don't exist locally")
-#    upload_parser.add_argument("--dry-run", 
-#                             action="store_true",
-#                             help="just simulate and log results; don't change anything")
-    upload_parser.add_argument("-x", "--execute", 
-                               action="store_false", dest="dry_run", default=True,
-                               help="turn off the dry-run mode (which is ON by default), "
-                               "that would just print status messages but does "
-                               "not change anything")
-    upload_parser.set_defaults(func=upload_command)
-    
-
-    # create the parser for the "download" command
-    download_parser = subparsers.add_parser("download", 
-                                           help="copy new and modified files to local folder")
-    download_parser.add_argument("remote", 
-                             metavar="REMOTE",
-#                             required=True,
-#                             default=".",
-                             help="path to remote folder")
-    download_parser.add_argument("--local", 
-                             metavar="LOCAL",
-#                             required=True,
-                             default=".",
-                             help="path to local folder (default: %(default)s)")      
-    download_parser.add_argument("--force", 
-                             action="store_true",
-                             help="overwrite different local files, even if the source is older")
-    download_parser.add_argument("--delete", 
-                             action="store_true",
-                             help="remove local files if they don't exist remotely")
-    download_parser.add_argument("--dry-run", 
-                             action="store_true",
-                             help="just simulate and log results; don't change anything")
-    download_parser.set_defaults(func=upload_command)
-    
-#    # create the parser for the "dump" command
-#    dump_parser = subparsers.add_parser("dump", help="print or export snapshot data")
-#    dump_parser.add_argument("--names", 
-#                             default="*",
-#                             help="table name(s) (separate multiple entries with comma, default: %(default)s)")
-##    dump_parser.add_argument("--filter", 
-##                             default="*",
-##                             help="only print lines that contain this string (case insensitive)")
-##    dump_parser.add_argument("--format", 
-##                             help="CSV, ...")
-#    dump_parser.set_defaults(func=dump_command)
-#    
-#    # create the parser for the "backup" command
-#    backup_parser = subparsers.add_parser("backup", help="backup and optionally purge snapshot data")
-#    backup_parser.add_argument("--names", 
-#                               default="*",
-#                               help="table name(s) (separate multiple entries with comma, default: %(default)s)")
-#    backup_parser.add_argument("--format", 
-#                               default="csv",
-#                               help="table name(s) (separate multiple entries with comma, default: %(default)s)")
-#    backup_parser.add_argument("--date-from", 
-#                               help="oldest entry (yyy-mm-dd)")
-#    backup_parser.add_argument("--date-to", 
-#                               help="newest entry (yyy-mm-dd)")
-#    backup_parser.set_defaults(func=backup_command)
-#    
-#    # create the parser for the "migrate" command
-##    migrate_parser = subparsers.add_parser("migrate", help="migrate previous versions to current")
-##    migrate_parser.add_argument("--feature", 
-##                             help="what to migrate")      
-##    migrate_parser.add_argument("--execute", 
-##                             action="store_true",
-##                             help="pass this argument to actually write changes (otherwise DRY_RUN is enabled)")      
-##    migrate_parser.set_defaults(func=migrate_command)
-    
-    args = parser.parse_args()
-    args.func(parser, args)
-
-
-if __name__ == "__main__":
-    run()
+# -*- coding: iso-8859-1 -*-
+"""
+SCIO-Portal collector tool.
+(c) Martin Wendt 2012
+
+Usage examples:
+  > pyftpsync.py --help
+  > pyftpsync.py upload ftp://example.com/myfolder
+"""
+from ftpsync.targets import make_target, UploadSynchronizer, BaseSynchronizer
+from pprint import pprint
+#def disable_stdout_buffering():
+#    """http://stackoverflow.com/questions/107705/python-output-buffering"""
+#    # Appending to gc.garbage is a way to stop an object from being
+#    # destroyed.  If the old sys.stdout is ever collected, it will
+#    # close() stdout, which is not good.
+#    gc.garbage.append(sys.stdout)
+#    sys.stdout = os.fdopen(sys.stdout.fileno(), 'w', 0)
+#disable_stdout_buffering()
+
+
+try:
+    import argparse
+except ImportError:
+    print("argparse missing (requires 2.7+, 3.2+ or easy_install)")
+    raise
+
+
+from ftpsync._version import __version__
+
+
+def namespace_to_dict(o):
+    """Convert an argparse namespace object to a dictionary."""
+    d = {}
+    for k, v in o.__dict__.iteritems():
+        if not callable(v):
+            d[k] = v
+    return d
+
+
+#===============================================================================
+# backup_command
+#===============================================================================
+
+def upload_command(parser, args):
+    ftp_debug = 0
+    if args.verbose >= 5:
+        ftp_debug = 1 
+    local = make_target(args.local, debug=ftp_debug)
+    remote = make_target(args.remote, debug=ftp_debug)
+    opts = namespace_to_dict(args)
+    s = UploadSynchronizer(local, remote, opts)
+    s.run()
+    stats = s.get_stats()
+    if args.verbose >= 4:
+        pprint(stats)
+    elif args.verbose >= 1:
+        print("Wrote %s/%s files in %s dirs. Elap: %s" 
+              % (stats["files_written"], stats["local_files"], stats["local_dirs"], stats["elap"]))
+    
+
+#===============================================================================
+# info_command
+#===============================================================================
+
+def info_command(parser, args):
+    """Dump plugin info."""
+
+
+#===============================================================================
+# run
+#===============================================================================
+def run():
+    parser = argparse.ArgumentParser(
+        description="Synchronize folders over FTP.",
+        epilog="See also http://pyftpsync.googlecode.com/"
+        )
+    parser.add_argument("--verbose", "-v", action="count", default=3,
+                        help="increment verbosity by one (default: %(default)s, range: 0..5")
+    parser.add_argument("--quiet", "-q", action="count", default=0,
+                        help="decrement verbosity by one")
+    parser.add_argument("--version", action="version", version="%s" % (__version__))
+    
+    subparsers = parser.add_subparsers(help="sub-command help")
+    
+    # create the parser for the "upload" command
+    upload_parser = subparsers.add_parser("upload", 
+                                           help="copy new and modified files to remote folder")
+    upload_parser.add_argument("remote", 
+                             metavar="REMOTE",
+#                             required=True,
+#                             default=".",
+                             help="path to remote folder")
+    upload_parser.add_argument("--local", 
+                             metavar="LOCAL",
+#                             required=True,
+                             default=".",
+                             help="path to local folder (default: %(default)s)")      
+    upload_parser.add_argument("--force", 
+                             action="store_true",
+                             help="overwrite different remote files, even if the target is newer")
+    upload_parser.add_argument("--delete", 
+                             action="store_true",
+                             help="remove remote files if they don't exist locally")
+#    upload_parser.add_argument("--dry-run", 
+#                             action="store_true",
+#                             help="just simulate and log results; don't change anything")
+    upload_parser.add_argument("-x", "--execute", 
+                               action="store_false", dest="dry_run", default=True,
+                               help="turn off the dry-run mode (which is ON by default), "
+                               "that would just print status messages but does "
+                               "not change anything")
+    upload_parser.set_defaults(func=upload_command)
+    
+
+    # create the parser for the "download" command
+    download_parser = subparsers.add_parser("download", 
+                                           help="copy new and modified files to local folder")
+    download_parser.add_argument("remote", 
+                             metavar="REMOTE",
+#                             required=True,
+#                             default=".",
+                             help="path to remote folder")
+    download_parser.add_argument("--local", 
+                             metavar="LOCAL",
+#                             required=True,
+                             default=".",
+                             help="path to local folder (default: %(default)s)")      
+    download_parser.add_argument("--force", 
+                             action="store_true",
+                             help="overwrite different local files, even if the source is older")
+    download_parser.add_argument("--delete", 
+                             action="store_true",
+                             help="remove local files if they don't exist remotely")
+    download_parser.add_argument("--dry-run", 
+                             action="store_true",
+                             help="just simulate and log results; don't change anything")
+    download_parser.set_defaults(func=upload_command)
+    
+#    # create the parser for the "dump" command
+#    dump_parser = subparsers.add_parser("dump", help="print or export snapshot data")
+#    dump_parser.add_argument("--names", 
+#                             default="*",
+#                             help="table name(s) (separate multiple entries with comma, default: %(default)s)")
+##    dump_parser.add_argument("--filter", 
+##                             default="*",
+##                             help="only print lines that contain this string (case insensitive)")
+##    dump_parser.add_argument("--format", 
+##                             help="CSV, ...")
+#    dump_parser.set_defaults(func=dump_command)
+#    
+#    # create the parser for the "backup" command
+#    backup_parser = subparsers.add_parser("backup", help="backup and optionally purge snapshot data")
+#    backup_parser.add_argument("--names", 
+#                               default="*",
+#                               help="table name(s) (separate multiple entries with comma, default: %(default)s)")
+#    backup_parser.add_argument("--format", 
+#                               default="csv",
+#                               help="table name(s) (separate multiple entries with comma, default: %(default)s)")
+#    backup_parser.add_argument("--date-from", 
+#                               help="oldest entry (yyy-mm-dd)")
+#    backup_parser.add_argument("--date-to", 
+#                               help="newest entry (yyy-mm-dd)")
+#    backup_parser.set_defaults(func=backup_command)
+#    
+#    # create the parser for the "migrate" command
+##    migrate_parser = subparsers.add_parser("migrate", help="migrate previous versions to current")
+##    migrate_parser.add_argument("--feature", 
+##                             help="what to migrate")      
+##    migrate_parser.add_argument("--execute", 
+##                             action="store_true",
+##                             help="pass this argument to actually write changes (otherwise DRY_RUN is enabled)")      
+##    migrate_parser.set_defaults(func=migrate_command)
+    
+    args = parser.parse_args()
+    args.verbose -= args.quiet
+    del args.quiet
+
+    args.func(parser, args)
+    
+
+if __name__ == "__main__":
+    run()